--- conflicted
+++ resolved
@@ -87,7 +87,6 @@
     <main
       class="flex-grow flex items-center justify-center px-4 sm:px-6 lg:px-8 py-4 sm:py-8 mt-12 sm:mt-16"
     >
-<<<<<<< HEAD
       <div class="w-full max-w-lg my-4 sm:my-8">
         <div
           class="bg-white/80 backdrop-blur-md p-4 sm:p-6 rounded-2xl shadow-lg"
@@ -101,68 +100,19 @@
             이 QR 코드는 30초마다 갱신됩니다.
           </p>
 
-          <div class="status-card p-4 sm:p-6 mb-4">
-            <h3 class="text-lg sm:text-xl font-bold mb-4 text-gray-800">
-              오늘의 출석 상태
-            </h3>
-            <div class="space-y-3">
+          <div class="mt-6 bg-white rounded-lg shadow p-6">
+            <h3 class="text-xl font-bold mb-4">오늘의 출석 상태</h3>
+            <div class="space-y-4">
               <div class="flex items-center justify-between">
-                <span class="text-gray-600 text-sm">현재 시간</span>
-                <span
-                  id="currentTime"
-                  class="font-semibold text-base sm:text-lg"
-                ></span>
+                <span class="text-gray-600">현재 시간</span>
+                <span id="currentTime" class="font-semibold"></span>
               </div>
               <div class="flex items-center justify-between">
-                <span class="text-gray-600 text-sm">출석 시작</span>
-                <span
-                  id="startTime"
-                  class="font-semibold text-base sm:text-lg text-gray-900"
-                  >-</span
-                >
-              </div>
-              <div class="flex items-center justify-between">
-                <span class="text-gray-600 text-sm">정상 출석 마감</span>
-                <span
-                  id="normalTime"
-                  class="font-semibold text-base sm:text-lg text-blue-600"
-                  >-</span
-                >
-              </div>
-              <div class="flex items-center justify-between">
-                <span class="text-gray-600 text-sm">지각 마감</span>
-                <span
-                  id="lateTime"
-                  class="font-semibold text-base sm:text-lg text-red-600"
-                  >-</span
-                >
+                <span class="text-gray-600">출석 마감</span>
+                <span class="font-semibold text-red-600">09:00</span>
               </div>
               <div id="todayStatus" class="mt-4">
                 <!-- 동적으로 추가될 내용 -->
-=======
-      <div class="w-full max-w-md my-4 sm:my-8">
-        <div class="bg-white overflow-hidden">
-          <div class="sm:p-8">
-            <div id="qrcode" class="flex justify-center mb-4"></div>
-            <p
-              id="student-info"
-              class="text-center text-gray-600 mb-4 font-medium"
-            ></p>
-            <p class="text-center text-sm text-gray-500 mb-6">
-              이 QR 코드는 30초마다 갱신됩니다.
-            </p>
-
-            <div class="mt-6 bg-white rounded-lg shadow p-6">
-              <div class="space-y-4">
-                <div class="flex items-center justify-between">
-                  <span class="text-gray-600">현재 시간</span>
-                  <span id="currentTime" class="font-semibold"></span>
-                </div>
-                <div class="flex items-center justify-between">
-                  <span class="text-gray-600">출석 마감</span>
-                  <span class="font-semibold text-red-600">09:00</span>
-                </div>
->>>>>>> cd09ad12
               </div>
             </div>
           </div>
@@ -503,7 +453,22 @@
           }
         });
 
-<<<<<<< HEAD
+      // 페이지 로드 시 즉시 증 체크
+      document.addEventListener("DOMContentLoaded", () => {
+        if (!checkAuth()) return;
+        fetchStudentInfo();
+      });
+
+      function showToast(message, type = "info") {
+        const toast = document.createElement("div");
+        toast.className = `fixed bottom-4 right-4 p-4 rounded-lg ${
+          type === "error" ? "bg-red-500" : "bg-green-500"
+        } text-white`;
+        toast.textContent = message;
+        document.body.appendChild(toast);
+        setTimeout(() => toast.remove(), 3000);
+      }
+
       // 오늘의 출석 상태 조회 함수
       async function checkTodayAttendance() {
         try {
@@ -562,25 +527,6 @@
       }
 
       // 출결 상세 정보 조회 함수
-=======
-      // 페이지 로드 시 즉시 증 체크
-      document.addEventListener("DOMContentLoaded", () => {
-        if (!checkAuth()) return;
-        fetchStudentInfo();
-      });
-
-      function showToast(message, type = "info") {
-        const toast = document.createElement("div");
-        toast.className = `fixed bottom-4 right-4 p-4 rounded-lg ${
-          type === "error" ? "bg-red-500" : "bg-green-500"
-        } text-white`;
-        toast.textContent = message;
-        document.body.appendChild(toast);
-        setTimeout(() => toast.remove(), 3000);
-      }
-
-      // 오결 상세 정보 조회 함수
->>>>>>> cd09ad12
       async function showAttendanceDetails() {
         try {
           const response = await axios.get(
@@ -692,13 +638,11 @@
         );
       }
 
-<<<<<<< HEAD
-      // 페재 시간 업데이트 함수
-=======
       // 페이지 로드 시 출석 상태 확인
       document.addEventListener("DOMContentLoaded", async () => {
         if (!checkAuth()) return;
         await fetchStudentInfo();
+        await checkTodayAttendance();
       });
 
       // ESC 키로 모달 닫기
@@ -709,7 +653,6 @@
       });
 
       // 현재 시간 업데이트 함수
->>>>>>> cd09ad12
       function updateCurrentTime() {
         const currentTime = document.getElementById("currentTime");
         currentTime.textContent = moment().tz("Asia/Seoul").format("HH:mm:ss");
